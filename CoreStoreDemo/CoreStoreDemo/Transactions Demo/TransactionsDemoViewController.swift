--- conflicted
+++ resolved
@@ -78,11 +78,7 @@
         
         let alert = UIAlertController(
             title: "Transactions Demo",
-<<<<<<< HEAD
-            message: "This demo shows how to use the 3 types of transactions to save updates: synchronous, asynchronous, and detached. Long-tap on the map to change the pin location.",
-=======
             message: "This demo shows how to use the 3 types of transactions to save updates: synchronous, asynchronous, and detached.\n\nTap and hold on the map to change the pin location.",
->>>>>>> 71c80c34
             preferredStyle: .Alert
         )
         alert.addAction(UIAlertAction(title: "OK", style: .Cancel, handler: nil))
