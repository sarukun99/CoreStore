--- conflicted
+++ resolved
@@ -438,7 +438,6 @@
         }
         
         let migrationOperation = NSBlockOperation()
-<<<<<<< HEAD
         if #available(iOS 8.0, *) {
             
             migrationOperation.qualityOfService = .Utility
@@ -447,11 +446,7 @@
             
             migrationOperation.queuePriority = .Normal
         }
-        operations.map { migrationOperation.addDependency($0) }
-=======
-        migrationOperation.qualityOfService = .Utility
         operations.forEach { migrationOperation.addDependency($0) }
->>>>>>> 0da43d51
         migrationOperation.addExecutionBlock { () -> Void in
             
             GCDQueue.Main.async {
